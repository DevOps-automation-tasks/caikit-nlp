--- conflicted
+++ resolved
@@ -15,11 +15,7 @@
 Huggingface auto causal LM resource type
 """
 # Standard
-<<<<<<< HEAD
-from typing import List, Union
-=======
-from typing import Callable, List, Tuple
->>>>>>> dea1766c
+from typing import Callable, List, Tuple, Union
 
 # Third Party
 from torch.utils.data import IterableDataset
@@ -78,7 +74,6 @@
         )
         return num_transformer_submodules
 
-<<<<<<< HEAD
     def get_trainer(
         self,
         train_dataset: IterableDataset,
@@ -136,7 +131,6 @@
             model=self._model,
             **collator_kwargs
         )
-=======
     @staticmethod
     def build_task_tokenize_function(
         tokenizer: "AutoTokenizer",
@@ -206,5 +200,4 @@
             model_inputs["task_ids"] = 0
             return model_inputs
 
-        return (tokenize_function_seq2seq, False)
->>>>>>> dea1766c
+        return (tokenize_function_seq2seq, False)