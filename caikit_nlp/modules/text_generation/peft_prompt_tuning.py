--- conflicted
+++ resolved
@@ -367,84 +367,6 @@
         # TODO: When splitting up this mono-module, use the configured resource
         #   type of the concrete class to bootstrap
         torch_dtype = get_torch_dtype(torch_dtype)
-<<<<<<< HEAD
-        if isinstance(base_model, str):
-            model_config = AutoConfig.from_pretrained(
-                base_model, local_files_only=not get_config().allow_downloads
-            )
-
-            resource_type = None
-            for resource in cls.supported_resources:
-                if model_config.model_type in resource.SUPPORTED_MODEL_TYPES:
-                    resource_type = resource
-                    break
-
-            if not resource_type:
-                error(
-                    "<NLP61784225E>",
-                    "{} model type is not supported currently!".format(
-                        model_config.model_type
-                    ),
-                )
-            log.debug("Bootstrapping base resource [%s]", base_model)
-            base_model = resource_type.bootstrap(base_model, torch_dtype=torch_dtype)
-
-        error.type_check("<NLP65714919E>", PretrainedModelBase, base_model=base_model)
-
-        # Validate if tuned output model type is compatible with base model or not
-        if not tuning_config.output_model_types:
-            output_model_types = base_model.PROMPT_OUTPUT_TYPES
-        else:
-            # If the first element is not PromptOutputModelType, assume the entire list
-            # isn't and convert
-            if not isinstance(
-                tuning_config.output_model_types[0], PromptOutputModelType
-            ):
-                output_model_types = []
-                for output_type in tuning_config.output_model_types:
-                    output_model_types.append(PromptOutputModelType(output_type))
-            else:
-                output_model_types = tuning_config.output_model_types
-            error.value_check(
-                "<NLP36947542E>",
-                all(
-                    output_type in base_model.PROMPT_OUTPUT_TYPES
-                    for output_type in output_model_types
-                ),
-                "{} not supported for base model type {}".format(
-                    output_model_types, base_model.MODEL_TYPE
-                ),
-            )
-
-        error.value_check(
-            "<NLP30542004E>",
-            len(output_model_types) <= base_model.MAX_NUM_TRANSFORMERS,
-            f"Too many output model types. Got {len(output_model_types)}, "
-            f"maximum {base_model.MAX_NUM_TRANSFORMERS}",
-        )
-        # Ensure that our verbalizer is a string and will not render to a hardcoded string
-        error.value_check(
-            "<NLP83837412E>",
-            is_valid_verbalizer(verbalizer),
-            "Provided verbalizer is an invalid type or has no renderable placeholders",
-        )
-
-        # NOTE: Base model is a resource at this point
-        task_type = base_model.TASK_TYPE
-
-        # HACK - These things can't be passed through the train API currently
-        metric = kwargs.get("metric")
-        if isinstance(tuning_type, str):
-            error.value_check(
-                "<NLP65714994E>",
-                tuning_type in TuningType._member_names_,
-                f"Invalid tuning type [{tuning_type}]. Allowed types: "
-                f"[{TuningType._member_names_}]",
-            )
-            tuning_type = TuningType(tuning_type)
-        error.type_check("<NLP65714993E>", TuningType, tuning_type=tuning_type)
-=======
->>>>>>> 9b732a0e
 
         train_stream = train_stream.map(convert_to_generation_record)
         if val_stream:
@@ -1076,15 +998,12 @@
                 Number of steps to use for gradient accumulation. Default: 1.
             silence_progress_bars: bool
                 Silences TQDM progress bars. Default: True
-<<<<<<< HEAD
             torch_dtype: torch.dtype
                 Dtype to be used for training. Default: torch.float32
-=======
 
         Returns:
             training_metadata: Dict
                 Metadata computed during training
->>>>>>> 9b732a0e
         """
         optimizer = AdamW(params=model.parameters(), lr=learning_rate)
         lr_scheduler = get_linear_schedule_with_warmup(
