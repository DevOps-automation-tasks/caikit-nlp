--- conflicted
+++ resolved
@@ -335,8 +335,6 @@
 
         self.tgis_req_timeout = get_config().tgis_request_timeout
 
-<<<<<<< HEAD
-=======
         if (
             not self.tgis_req_timeout
             or not isinstance(self.tgis_req_timeout, int)
@@ -352,7 +350,6 @@
                 self.tgis_req_timeout,
             )
 
->>>>>>> 4ce8435a
     def unary_generate(
         self,
         text,
